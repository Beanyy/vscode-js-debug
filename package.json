--- conflicted
+++ resolved
@@ -68,12 +68,8 @@
     "source-map-support": "^0.5.19",
     "split2": "^3.1.1",
     "typescript": "^3.8.3",
-<<<<<<< HEAD
+    "url-regex": "^5.0.0",
     "vscode-js-debug-browsers": "^1.0.3",
-=======
-    "url-regex": "^5.0.0",
-    "vscode-js-debug-browsers": "^1.0.2",
->>>>>>> e5356ab0
     "vscode-nls": "^4.1.2",
     "ws": "^7.2.3"
   },
