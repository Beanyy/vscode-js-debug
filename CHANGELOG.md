--- conflicted
+++ resolved
@@ -4,11 +4,8 @@
 
 ## Nightly (only)
 
-<<<<<<< HEAD
 - fix: debugged child processes in ext host causing teardown ([#1289](https://github.com/microsoft/vscode-js-debug/issues/1289))
-=======
 - fix: errors thrown in process tree lookup not being visible ([vscode#150754](https://github.com/microsoft/vscode/issues/150754))
->>>>>>> e045beab
 
 ## v1.68 (May 2022)
 
