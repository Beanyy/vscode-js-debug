--- conflicted
+++ resolved
@@ -15,14 +15,11 @@
 import { ISourcePathResolver } from '../common/sourcePathResolver';
 import { AnyLaunchConfiguration } from '../configuration';
 import { RawTelemetryReporter } from '../telemetry/telemetryReporter';
-<<<<<<< HEAD
 import { CodeSearchSourceMapRepository } from '../common/sourceMaps/codeSearchSourceMapRepository';
 import { BreakpointsPredictor, BreakpointPredictionCache } from './breakpointPredictor';
 import { CorrelatedCache } from '../common/sourceMaps/mtimeCorrelatedCache';
 import { join } from 'path';
-=======
 import { IDeferred, getDeferred } from '../common/promiseUtil';
->>>>>>> 72c818f7
 
 const localize = nls.loadMessageBundle();
 
@@ -36,8 +33,8 @@
   private _pauseOnExceptionsState: PauseOnExceptionsState = 'none';
   private _customBreakpoints = new Set<string>();
   private _thread: Thread | undefined;
-
-<<<<<<< HEAD
+  private _configurationDoneDeferred: IDeferred<void>;
+
   constructor(
     dap: Dap.Api,
     rootPath: string | undefined,
@@ -45,14 +42,7 @@
     private readonly launchConfig: AnyLaunchConfiguration,
     private readonly _rawTelemetryReporter: RawTelemetryReporter,
   ) {
-=======
-  private _configurationDoneDeferred: IDeferred<void>;
-
-  constructor(dap: Dap.Api, rootPath: string | undefined, sourcePathResolver: ISourcePathResolver,
-    private readonly launchConfig: AnyLaunchConfiguration, private readonly _rawTelemetryReporter: RawTelemetryReporter) {
-
     this._configurationDoneDeferred = getDeferred();
->>>>>>> 72c818f7
     this.dap = dap;
     this.dap.on('initialize', params => this._onInitialize(params));
     this.dap.on('setBreakpoints', params => this._onSetBreakpoints(params));
@@ -78,7 +68,6 @@
     this.dap.on('disableCustomBreakpoints', params => this._disableCustomBreakpoints(params));
     this.dap.on('canPrettyPrintSource', params => this._canPrettyPrintSource(params));
     this.dap.on('prettyPrintSource', params => this._prettyPrintSource(params));
-<<<<<<< HEAD
     this.dap.on('breakpointLocations', params =>
       this._withThread(async thread => ({
         breakpoints: await this.breakpointManager.getBreakpointLocations(thread, params),
@@ -106,11 +95,6 @@
       bpPredictor,
     );
 
-=======
-    this.dap.on('breakpointLocations', params => this._withThread(async thread => ({ breakpoints: await this.breakpointManager.getBreakpointLocations(thread, params) })));
-    this.sourceContainer = new SourceContainer(this.dap, rootPath, sourcePathResolver);
-    this.breakpointManager = new BreakpointManager(this.dap, this.sourceContainer, launchConfig.pauseForSourceMap);
->>>>>>> 72c818f7
     this._rawTelemetryReporter.flush.event(() => {
       this._rawTelemetryReporter.report(
         'breakpointsStatistics',
